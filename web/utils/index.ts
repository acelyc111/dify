import { escape } from 'lodash-es'

export const sleep = (ms: number) => {
  return new Promise(resolve => setTimeout(resolve, ms))
}

export async function asyncRunSafe<T = any>(fn: Promise<T>): Promise<[Error] | [null, T]> {
  try {
    return [null, await fn]
  }
  catch (e) {
    if (e instanceof Error)
      return [e]
    return [new Error('unknown error')]
  }
}

export const getTextWidthWithCanvas = (text: string, font?: string) => {
  const canvas = document.createElement('canvas')
  const ctx = canvas.getContext('2d')
  if (ctx) {
    ctx.font = font ?? '12px Inter, ui-sans-serif, system-ui, -apple-system, BlinkMacSystemFont, "Segoe UI", Roboto, "Helvetica Neue", Arial, "Noto Sans", sans-serif, "Apple Color Emoji", "Segoe UI Emoji", "Segoe UI Symbol", "Noto Color Emoji"'
    return Number(ctx.measureText(text).width.toFixed(2))
  }
  return 0
}

const chars = '0123456789abcdefghijklmnopqrstuvwxyzABCDEFGHIJKLMNOPQRSTUVWXYZ-_'

export function randomString(length: number) {
  let result = ''
  for (let i = length; i > 0; --i) result += chars[Math.floor(Math.random() * chars.length)]
  return result
}

export const getPurifyHref = (href: string) => {
  if (!href)
    return ''

  return escape(href)
}

<<<<<<< HEAD
export async function fetchWithRetry<T = any>(fn: Promise<T>, retries = 3, factor = 2): Promise<[Error] | [null, T]> {
  let attempts = 0
  let lastError
  while (attempts < retries) {
    try {
      return [null, await fn]
    }
    catch (error) {
      lastError = error
      attempts++
      const delay = (factor ** attempts) * 1000
      await new Promise(resolve => setTimeout(resolve, delay))
    }
  }
  if (lastError instanceof Error)
    return [lastError]
  return [new Error('unknown error')]
=======
export async function fetchWithRetry<T = any>(fn: Promise<T>, retries = 3): Promise<[Error] | [null, T]> {
  const [error, res] = await asyncRunSafe(fn)
  if (error) {
    if (retries > 0) {
      const res = await fetchWithRetry(fn, retries - 1)
      return res
    }
    else {
      if (error instanceof Error)
        return [error]
      return [new Error('unknown error')]
    }
  }
  else {
    return [null, res]
  }
>>>>>>> ef0015a7
}<|MERGE_RESOLUTION|>--- conflicted
+++ resolved
@@ -40,25 +40,6 @@
   return escape(href)
 }
 
-<<<<<<< HEAD
-export async function fetchWithRetry<T = any>(fn: Promise<T>, retries = 3, factor = 2): Promise<[Error] | [null, T]> {
-  let attempts = 0
-  let lastError
-  while (attempts < retries) {
-    try {
-      return [null, await fn]
-    }
-    catch (error) {
-      lastError = error
-      attempts++
-      const delay = (factor ** attempts) * 1000
-      await new Promise(resolve => setTimeout(resolve, delay))
-    }
-  }
-  if (lastError instanceof Error)
-    return [lastError]
-  return [new Error('unknown error')]
-=======
 export async function fetchWithRetry<T = any>(fn: Promise<T>, retries = 3): Promise<[Error] | [null, T]> {
   const [error, res] = await asyncRunSafe(fn)
   if (error) {
@@ -75,5 +56,4 @@
   else {
     return [null, res]
   }
->>>>>>> ef0015a7
 }