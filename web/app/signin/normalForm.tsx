--- conflicted
+++ resolved
@@ -33,24 +33,9 @@
 
   const init = useCallback(async () => {
     try {
-<<<<<<< HEAD
-      setIsLoading(true)
-      const res = await login({
-        url: '/login',
-        body: {
-          email,
-          password,
-          remember_me: true,
-        },
-      })
-      if (res.result === 'success') {
-        localStorage.setItem('console_token', res.data.access_token)
-        localStorage.setItem('refresh_token', res.data.refresh_token)
-=======
       if (consoleToken && refreshToken) {
         localStorage.setItem('console_token', consoleToken)
         localStorage.setItem('refresh_token', refreshToken)
->>>>>>> d572ad3d
         getNewAccessToken()
         router.replace('/apps')
         return
