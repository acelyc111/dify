--- conflicted
+++ resolved
@@ -5,14 +5,7 @@
 import produce from 'immer'
 import { useFormattingChangedDispatcher } from '../debug/hooks'
 import DatasetConfig from '../dataset-config'
-<<<<<<< HEAD
-import HistoryPanel from '../config-prompt/conversation-histroy/history-panel'
-=======
-import ChatGroup from '../features/chat-group'
-import ExperienceEnhanceGroup from '../features/experience-enhance-group'
-import Toolbox from '../toolbox'
 import HistoryPanel from '../config-prompt/conversation-history/history-panel'
->>>>>>> dabfd746
 import ConfigVision from '../config-vision'
 import AgentTools from './agent/agent-tools'
 import ConfigContext from '@/context/debug-configuration'
@@ -96,72 +89,6 @@
             onShowEditModal={showHistoryModal}
           />
         )}
-<<<<<<< HEAD
-=======
-
-        {/* ChatConfig */}
-        {
-          hasChatConfig && (
-            <ChatGroup
-              isShowOpeningStatement={featureConfig.openingStatement}
-              openingStatementConfig={
-                {
-                  value: introduction,
-                  onChange: setIntroduction,
-                  suggestedQuestions,
-                  onSuggestedQuestionsChange: setSuggestedQuestions,
-                }
-              }
-              isShowSuggestedQuestionsAfterAnswer={featureConfig.suggestedQuestionsAfterAnswer}
-              isShowTextToSpeech={featureConfig.textToSpeech && !!text2speechDefaultModel}
-              isShowSpeechText={featureConfig.speechToText && !!speech2textDefaultModel}
-              isShowCitation={featureConfig.citation}
-            />
-          )
-        }
-
-        {/* Text Generation config */}{
-          hasCompletionConfig && (
-            <ExperienceEnhanceGroup
-              isShowMoreLike={moreLikeThisConfig.enabled}
-              isShowTextToSpeech={featureConfig.textToSpeech && !!text2speechDefaultModel}
-            />
-          )
-        }
-
-        {/* Toolbox */}
-        {
-          hasToolbox && (
-            <Toolbox
-              showModerationSettings={moderationConfig.enabled}
-              showAnnotation={isChatApp && featureConfig.annotation}
-              onEmbeddingChange={handleEnableAnnotation}
-              onScoreChange={setScore}
-            />
-          )
-        }
-
-        <ConfigParamModal
-          appId={appId}
-          isInit
-          isShow={isShowAnnotationConfigInit}
-          onHide={() => {
-            setIsShowAnnotationConfigInit(false)
-            showChooseFeatureTrue()
-          }}
-          onSave={async (embeddingModel, score) => {
-            await handleEnableAnnotation(embeddingModel, score)
-            setIsShowAnnotationConfigInit(false)
-          }}
-          annotationConfig={annotationConfig}
-        />
-        {isShowAnnotationFullModal && (
-          <AnnotationFullModal
-            show={isShowAnnotationFullModal}
-            onHide={() => setIsShowAnnotationFullModal(false)}
-          />
-        )}
->>>>>>> dabfd746
       </div>
     </>
   )
