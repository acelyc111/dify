--- conflicted
+++ resolved
@@ -88,11 +88,7 @@
             else {
               Toast.notify({
                 type: 'error',
-<<<<<<< HEAD
-                message: t('workflow.errorMsg.rerankModelRequired'),
-=======
                 message: t('appDebug.datasetConfig.rerankModelRequired'),
->>>>>>> ef0015a7
               })
               return false
             }
