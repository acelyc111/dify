--- conflicted
+++ resolved
@@ -1,13 +1,9 @@
 import json
 from collections.abc import Generator, Mapping, Sequence
 from copy import deepcopy
-<<<<<<< HEAD
-from typing import Any, Optional, cast
+from typing import TYPE_CHECKING, Any, Optional, cast
 
 from pydantic import BaseModel
-=======
-from typing import TYPE_CHECKING, Optional, cast
->>>>>>> c7df6783
 
 from core.app.entities.app_invoke_entities import ModelConfigWithCredentialsEntity
 from core.entities.model_entities import ModelStatus
@@ -29,11 +25,8 @@
 from core.prompt.utils.prompt_message_util import PromptMessageUtil
 from core.workflow.entities.node_entities import NodeRunMetadataKey, NodeRunResult, NodeType
 from core.workflow.entities.variable_pool import VariablePool
-<<<<<<< HEAD
 from core.workflow.graph_engine.entities.event import InNodeEvent
-=======
 from core.workflow.enums import SystemVariable
->>>>>>> c7df6783
 from core.workflow.nodes.base_node import BaseNode
 from core.workflow.nodes.event import RunCompletedEvent, RunEvent, RunRetrieverResourceEvent, RunStreamChunkEvent
 from core.workflow.nodes.llm.entities import (
@@ -255,7 +248,6 @@
         if not usage:
             usage = LLMUsage.empty_usage()
 
-<<<<<<< HEAD
         yield ModelInvokeCompleted(
             text=full_text,
             usage=usage
@@ -264,13 +256,6 @@
     def _transform_chat_messages(self,
                                  messages: list[LLMNodeChatModelMessage] | LLMNodeCompletionModelPromptTemplate
                                  ) -> list[LLMNodeChatModelMessage] | LLMNodeCompletionModelPromptTemplate:
-=======
-        return full_text, usage
-
-    def _transform_chat_messages(self,
-        messages: list[LLMNodeChatModelMessage] | LLMNodeCompletionModelPromptTemplate
-    ) -> list[LLMNodeChatModelMessage] | LLMNodeCompletionModelPromptTemplate:
->>>>>>> c7df6783
         """
         Transform chat messages
 
@@ -697,8 +682,8 @@
 
     @classmethod
     def _extract_variable_selector_to_variable_mapping(
-        cls, 
-        graph_config: Mapping[str, Any], 
+        cls,
+        graph_config: Mapping[str, Any],
         node_id: str,
         node_data: LLMNodeData
     ) -> Mapping[str, Sequence[str]]:
