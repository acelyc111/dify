--- conflicted
+++ resolved
@@ -67,14 +67,7 @@
 
             # check type
             credential_schema = credentials_need_to_validate[credential_name]
-<<<<<<< HEAD
-            if credential_schema in {ProviderConfig.Type.SECRET_INPUT, ProviderConfig.Type.TEXT_INPUT}:
-=======
-            if credential_schema.type in {
-                ToolProviderCredentials.CredentialsType.SECRET_INPUT,
-                ToolProviderCredentials.CredentialsType.TEXT_INPUT,
-            }:
->>>>>>> 7411bcf1
+            if credential_schema.type in {ProviderConfig.Type.SECRET_INPUT, ProviderConfig.Type.TEXT_INPUT}:
                 if not isinstance(credentials[credential_name], str):
                     raise ToolProviderCredentialValidationError(f"credential {credential_name} should be string")
 
