import contextvars
import logging
import os
import threading
import uuid
from collections.abc import Generator
<<<<<<< HEAD
from typing import Any, Literal, Union, overload
=======
from typing import Any, Literal, Optional, Union, overload
>>>>>>> dabfd746

from flask import Flask, current_app
from pydantic import ValidationError

import contexts
from core.app.app_config.features.file_upload.manager import FileUploadConfigManager
from core.app.apps.advanced_chat.app_config_manager import AdvancedChatAppConfigManager
from core.app.apps.advanced_chat.app_runner import AdvancedChatAppRunner
from core.app.apps.advanced_chat.generate_response_converter import AdvancedChatAppGenerateResponseConverter
from core.app.apps.advanced_chat.generate_task_pipeline import AdvancedChatAppGenerateTaskPipeline
from core.app.apps.base_app_queue_manager import AppQueueManager, GenerateTaskStoppedException, PublishFrom
from core.app.apps.message_based_app_generator import MessageBasedAppGenerator
from core.app.apps.message_based_app_queue_manager import MessageBasedAppQueueManager
from core.app.entities.app_invoke_entities import AdvancedChatAppGenerateEntity, InvokeFrom
from core.app.entities.task_entities import ChatbotAppBlockingResponse, ChatbotAppStreamResponse
from core.file.message_file_parser import MessageFileParser
from core.model_runtime.errors.invoke import InvokeAuthorizationError, InvokeError
from core.ops.ops_trace_manager import TraceQueueManager
from extensions.ext_database import db
from models.account import Account
from models.model import App, Conversation, EndUser, Message
from models.workflow import Workflow

logger = logging.getLogger(__name__)


class AdvancedChatAppGenerator(MessageBasedAppGenerator):
    @overload
    def generate(
        self, app_model: App,
        workflow: Workflow,
        user: Union[Account, EndUser],
        args: dict,
        invoke_from: InvokeFrom,
        stream: Literal[True] = True,
    ) -> Generator[dict | str, None, None]: ...

    @overload
    def generate(
        self, app_model: App,
        workflow: Workflow,
        user: Union[Account, EndUser],
        args: dict,
        invoke_from: InvokeFrom,
        stream: Literal[False] = False,
    ) -> dict: ...

    @overload
    def generate(
        self, app_model: App,
        workflow: Workflow,
        user: Union[Account, EndUser],
        args: dict,
        invoke_from: InvokeFrom,
        stream: bool = True,
    ) -> Union[dict[str, Any], Generator[dict | str, Any, None]]: ...

    def generate(
            self,
            app_model: App,
            workflow: Workflow,
            user: Union[Account, EndUser],
            args: dict,
            invoke_from: InvokeFrom,
            stream: bool = True,
    )  -> dict[str, Any] | Generator[str, Any, None]:
        """
        Generate App response.

        :param app_model: App
        :param workflow: Workflow
        :param user: account or end user
        :param args: request args
        :param invoke_from: invoke from source
        :param stream: is stream
        """
        if not args.get('query'):
            raise ValueError('query is required')

        query = args['query']
        if not isinstance(query, str):
            raise ValueError('query must be a string')

        query = query.replace('\x00', '')
        inputs = args['inputs']

        extras = {
            "auto_generate_conversation_name": args.get('auto_generate_name', False)
        }

        # get conversation
        conversation = None
        conversation_id = args.get('conversation_id')
        if conversation_id:
            conversation = self._get_conversation_by_user(app_model=app_model, conversation_id=conversation_id, user=user)

        # parse files
        files = args['files'] if args.get('files') else []
        message_file_parser = MessageFileParser(tenant_id=app_model.tenant_id, app_id=app_model.id)
        file_extra_config = FileUploadConfigManager.convert(workflow.features_dict, is_vision=False)
        if file_extra_config:
            file_objs = message_file_parser.validate_and_transform_files_arg(
                files,
                file_extra_config,
                user
            )
        else:
            file_objs = []

        # convert to app config
        app_config = AdvancedChatAppConfigManager.get_app_config(
            app_model=app_model,
            workflow=workflow
        )

        # get tracing instance
        user_id = user.id if isinstance(user, Account) else user.session_id
        trace_manager = TraceQueueManager(app_model.id, user_id)

        if invoke_from == InvokeFrom.DEBUGGER:
            # always enable retriever resource in debugger mode
            app_config.additional_features.show_retrieve_source = True

        # init application generate entity
        application_generate_entity = AdvancedChatAppGenerateEntity(
            task_id=str(uuid.uuid4()),
            app_config=app_config,
            conversation_id=conversation.id if conversation else None,
            inputs=conversation.inputs if conversation else self._get_cleaned_inputs(inputs, app_config),
            query=query,
            files=file_objs,
            user_id=user.id,
            stream=stream,
            invoke_from=invoke_from,
            extras=extras,
            trace_manager=trace_manager
        )
        contexts.tenant_id.set(application_generate_entity.app_config.tenant_id)

        return self._generate(
            workflow=workflow,
            user=user,
            invoke_from=invoke_from,
            application_generate_entity=application_generate_entity,
            conversation=conversation,
            stream=stream
        )

    def single_iteration_generate(self, app_model: App,
                                  workflow: Workflow,
                                  node_id: str,
                                  user: Account | EndUser,
                                  args: dict,
                                  stream: bool = True) \
            -> dict[str, Any] | Generator[str, Any, None]:
        """
        Generate App response.

        :param app_model: App
        :param workflow: Workflow
        :param user: account or end user
        :param args: request args
        :param invoke_from: invoke from source
        :param stream: is stream
        """
        if not node_id:
            raise ValueError('node_id is required')

        if args.get('inputs') is None:
            raise ValueError('inputs is required')

        # convert to app config
        app_config = AdvancedChatAppConfigManager.get_app_config(
            app_model=app_model,
            workflow=workflow
        )

        # init application generate entity
        application_generate_entity = AdvancedChatAppGenerateEntity(
            task_id=str(uuid.uuid4()),
            app_config=app_config,
            conversation_id=None,
            inputs={},
            query='',
            files=[],
            user_id=user.id,
            stream=stream,
            invoke_from=InvokeFrom.DEBUGGER,
            extras={
                "auto_generate_conversation_name": False
            },
            single_iteration_run=AdvancedChatAppGenerateEntity.SingleIterationRunEntity(
                node_id=node_id,
                inputs=args['inputs']
            )
        )
        contexts.tenant_id.set(application_generate_entity.app_config.tenant_id)

        return self._generate(
            workflow=workflow,
            user=user,
            invoke_from=InvokeFrom.DEBUGGER,
            application_generate_entity=application_generate_entity,
            conversation=None,
            stream=stream
        )

    def _generate(self, *,
                  workflow: Workflow,
                  user: Union[Account, EndUser],
                  invoke_from: InvokeFrom,
                  application_generate_entity: AdvancedChatAppGenerateEntity,
                  conversation: Optional[Conversation] = None,
                  stream: bool = True) \
            -> dict[str, Any] | Generator[str, Any, None]:
        """
        Generate App response.

        :param workflow: Workflow
        :param user: account or end user
        :param invoke_from: invoke from source
        :param application_generate_entity: application generate entity
        :param conversation: conversation
        :param stream: is stream
        """
        is_first_conversation = False
        if not conversation:
            is_first_conversation = True

        # init generate records
        (
            conversation,
            message
        ) = self._init_generate_records(application_generate_entity, conversation)

        if is_first_conversation:
            # update conversation features
            conversation.override_model_configs = workflow.features
            db.session.commit()
            db.session.refresh(conversation)

        # init queue manager
        queue_manager = MessageBasedAppQueueManager(
            task_id=application_generate_entity.task_id,
            user_id=application_generate_entity.user_id,
            invoke_from=application_generate_entity.invoke_from,
            conversation_id=conversation.id,
            app_mode=conversation.mode,
            message_id=message.id
        )

        # new thread
        worker_thread = threading.Thread(target=self._generate_worker, kwargs={
            'flask_app': current_app._get_current_object(), # type: ignore
            'application_generate_entity': application_generate_entity,
            'queue_manager': queue_manager,
            'conversation_id': conversation.id,
            'message_id': message.id,
            'context': contextvars.copy_context(),
        })

        worker_thread.start()

        # return response or stream generator
        response = self._handle_advanced_chat_response(
            application_generate_entity=application_generate_entity,
            workflow=workflow,
            queue_manager=queue_manager,
            conversation=conversation,
            message=message,
            user=user,
            stream=stream,
        )
    
        return AdvancedChatAppGenerateResponseConverter.convert(
            response=response,
            invoke_from=invoke_from
        )

    def _generate_worker(self, flask_app: Flask,
                         application_generate_entity: AdvancedChatAppGenerateEntity,
                         queue_manager: AppQueueManager,
                         conversation_id: str,
                         message_id: str,
                         context: contextvars.Context) -> None:
        """
        Generate worker in a new thread.
        :param flask_app: Flask app
        :param application_generate_entity: application generate entity
        :param queue_manager: queue manager
        :param conversation_id: conversation ID
        :param message_id: message ID
        :return:
        """
        for var, val in context.items():
            var.set(val)
        with flask_app.app_context():
            try:
                # get conversation and message
                conversation = self._get_conversation(conversation_id)
                message = self._get_message(message_id)

                # chatbot app
                runner = AdvancedChatAppRunner(
                    application_generate_entity=application_generate_entity,
                    queue_manager=queue_manager,
                    conversation=conversation,
                    message=message
                )

                runner.run()
            except GenerateTaskStoppedException:
                pass
            except InvokeAuthorizationError:
                queue_manager.publish_error(
                    InvokeAuthorizationError('Incorrect API key provided'),
                    PublishFrom.APPLICATION_MANAGER
                )
            except ValidationError as e:
                logger.exception("Validation Error when generating")
                queue_manager.publish_error(e, PublishFrom.APPLICATION_MANAGER)
            except (ValueError, InvokeError) as e:
                if os.environ.get("DEBUG", "false").lower() == 'true':
                    logger.exception("Error when generating")
                queue_manager.publish_error(e, PublishFrom.APPLICATION_MANAGER)
            except Exception as e:
                logger.exception("Unknown Error when generating")
                queue_manager.publish_error(e, PublishFrom.APPLICATION_MANAGER)
            finally:
                db.session.close()

    def _handle_advanced_chat_response(
        self,
        *,
        application_generate_entity: AdvancedChatAppGenerateEntity,
        workflow: Workflow,
        queue_manager: AppQueueManager,
        conversation: Conversation,
        message: Message,
        user: Union[Account, EndUser],
        stream: bool = False,
    ) -> Union[ChatbotAppBlockingResponse, Generator[ChatbotAppStreamResponse, None, None]]:
        """
        Handle response.
        :param application_generate_entity: application generate entity
        :param workflow: workflow
        :param queue_manager: queue manager
        :param conversation: conversation
        :param message: message
        :param user: account or end user
        :param stream: is stream
        :return:
        """
        # init generate task pipeline
        generate_task_pipeline = AdvancedChatAppGenerateTaskPipeline(
            application_generate_entity=application_generate_entity,
            workflow=workflow,
            queue_manager=queue_manager,
            conversation=conversation,
            message=message,
            user=user,
            stream=stream,
        )

        try:
            return generate_task_pipeline.process()
        except ValueError as e:
            if e.args[0] == "I/O operation on closed file.":  # ignore this error
                raise GenerateTaskStoppedException()
            else:
                logger.exception(e)
                raise e<|MERGE_RESOLUTION|>--- conflicted
+++ resolved
@@ -4,11 +4,7 @@
 import threading
 import uuid
 from collections.abc import Generator
-<<<<<<< HEAD
-from typing import Any, Literal, Union, overload
-=======
 from typing import Any, Literal, Optional, Union, overload
->>>>>>> dabfd746
 
 from flask import Flask, current_app
 from pydantic import ValidationError
@@ -64,7 +60,7 @@
         args: dict,
         invoke_from: InvokeFrom,
         stream: bool = True,
-    ) -> Union[dict[str, Any], Generator[dict | str, Any, None]]: ...
+    ) -> Union[dict[str, Any], Generator[dict | str, None, None]]: ...
 
     def generate(
             self,
@@ -74,7 +70,7 @@
             args: dict,
             invoke_from: InvokeFrom,
             stream: bool = True,
-    )  -> dict[str, Any] | Generator[str, Any, None]:
+    )  -> dict[str, Any] | Generator[str | dict, None, None]:
         """
         Generate App response.
 
