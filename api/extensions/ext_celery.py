--- conflicted
+++ resolved
@@ -50,11 +50,6 @@
             "task": "schedule.clean_embedding_cache_task.clean_embedding_cache_task",
             "schedule": timedelta(days=day),
         },
-        "clean_unused_datasets_task": {
-            "task": "schedule.clean_unused_datasets_task.clean_unused_datasets_task",
-            "schedule": timedelta(days=day),
-        },
-<<<<<<< HEAD
         'clean_unused_datasets_task': {
             'task': 'schedule.clean_unused_datasets_task.clean_unused_datasets_task',
             'schedule': timedelta(days=day),
@@ -63,8 +58,6 @@
             'task': 'schedule.create_tidb_serverless_task.create_tidb_serverless_task',
             'schedule': timedelta(seconds=10),
         }
-=======
->>>>>>> c7df6783
     }
     celery_app.conf.update(beat_schedule=beat_schedule, imports=imports)
 
