--- conflicted
+++ resolved
@@ -392,11 +392,7 @@
 
     ACCESS_TOKEN_EXPIRE_MINUTES: PositiveInt = Field(
         description="Expiration time for access tokens in minutes",
-<<<<<<< HEAD
-        default=8,
-=======
         default=60,
->>>>>>> ef0015a7
     )
 
 
